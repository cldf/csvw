--- conflicted
+++ resolved
@@ -9,10 +9,6 @@
 testpaths = tests
 addopts =
     --cov
-<<<<<<< HEAD
-    -m "not conformance"
-=======
->>>>>>> f97a6927
 markers =
     conformance: CSVW conformance test, requires internet
 
